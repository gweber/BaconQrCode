<?php
/**
 * BaconQrCode
 *
 * @link      http://github.com/Bacon/BaconQrCode For the canonical source repository
 * @copyright 2013 Ben 'DASPRiD' Scholzen
 * @license   http://opensource.org/licenses/BSD-2-Clause Simplified BSD License
 */

namespace BaconQrCode;

use BaconQrCode\Common\ErrorCorrectionLevel;
use BaconQrCode\Encoder\Encoder;
use BaconQrCode\Exception;
use BaconQrCode\Renderer\RendererInterface;

/**
 * QR code writer.
 */
class Writer
{
    /**
     * Renderer instance.
     *
     * @var RendererInterface
     */
    protected $renderer;

    /**
     * Creates a new writer with a specific renderer.
     *
     * @param RendererInterface $renderer
     */
    public function __construct(RendererInterface $renderer)
    {
        $this->renderer = $renderer;
    }

    /**
     * Sets the renderer used to create a byte stream.
     *
     * @param  RendererInterface $renderer
     * @return Writer
     */
    public function setRenderer(RendererInterface $renderer)
    {
        $this->renderer = $renderer;
        return $this;
    }

    /**
     * Gets the renderer used to create a byte stream.
     *
     * @return RendererInterface
     */
    public function getRenderer()
    {
        return $this->renderer;
    }

    /**
     * Writes QR code and returns it as string.
     *
     * Content is a string which *should* be encoded in UTF-8, in case there are
     * non ASCII-characters present.
     *
<<<<<<< HEAD
     * The return value depends on whether a filename is supplied. If a filename
     * is supplied, nothing will be returned. Else the byte stream of the
     * renderer will be returned
     *
     * @param  string $content
     * @param  string $filename
     * @param  string  $encoding
     * @param  int     $ecLevel
=======
     * @param  string  $content
     * @param  string  $encoding
     * @param  integer $ecLevel
     * @return string
>>>>>>> b57c5f30
     * @throws Exception\InvalidArgumentException
     * @internal param array $hints
     * @return string|null
     */
    public function writeString(
        $content,
        $encoding = Encoder::DEFAULT_BYTE_MODE_ECODING,
        $ecLevel = ErrorCorrectionLevel::L
    ) {
        if (strlen($content) === 0) {
            throw new Exception\InvalidArgumentException('Found empty contents');
        }

        $qrCode = Encoder::encode($content, new ErrorCorrectionLevel($ecLevel), $encoding);

        return $this->getRenderer()->render($qrCode);
    }

    /**
     * Writes QR code to a file.
     *
     * @see    Writer::writeString()
     * @param  string  $content
     * @param  string  $filename
     * @param  string  $encoding
     * @param  integer $ecLevel
     * @return void
     */
    public function writeFile(
        $content,
        $filename,
        $encoding = Encoder::DEFAULT_BYTE_MODE_ECODING,
        $ecLevel = ErrorCorrectionLevel::L
    ) {
        file_put_contents($filename, $this->writeString($content, $encoding, $ecLevel));
    }
}<|MERGE_RESOLUTION|>--- conflicted
+++ resolved
@@ -64,24 +64,11 @@
      * Content is a string which *should* be encoded in UTF-8, in case there are
      * non ASCII-characters present.
      *
-<<<<<<< HEAD
-     * The return value depends on whether a filename is supplied. If a filename
-     * is supplied, nothing will be returned. Else the byte stream of the
-     * renderer will be returned
-     *
-     * @param  string $content
-     * @param  string $filename
-     * @param  string  $encoding
-     * @param  int     $ecLevel
-=======
      * @param  string  $content
      * @param  string  $encoding
      * @param  integer $ecLevel
      * @return string
->>>>>>> b57c5f30
      * @throws Exception\InvalidArgumentException
-     * @internal param array $hints
-     * @return string|null
      */
     public function writeString(
         $content,
